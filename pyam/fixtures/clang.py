# Copyright 2023, Dr John A.R. Williams
# SPDX-License-Identifier: GPL-3.0-only
"""pytest fixtures to support running C (mock) tests using mocking.

This set of fixtures assumes a single student C file, and a single mock test C file.
include path will be set to the cohort test directory, the build directory and the students
directory. A file "student.h" is written into build directory to include the students c file
in the mock test.
"""

import re
from pathlib import Path
from typing import Sequence, Union, List
import subprocess
from subprocess import run
import pytest
import pyam.cunit as cunit
import pyam.cohort
from pyam.config import CONFIG

# pylint: disable=redefined-outer-name


@pytest.fixture
def binary_name(student_c_file, mock_c_file) -> str:
    """*Fixture*: The binary executable name to use for compiled tests
      - file will be created in build folder"""
    return (mock_c_file or student_c_file).stem


@pytest.fixture
def c_binary(student_c_file, mock_c_file, c_compile) -> Path:
    "*Fixture*: Path to students executable under test (or None if a Mock test)"
    if not mock_c_file:
        return c_compile(source=student_c_file)
    return None


@pytest.fixture
def student_c_file() -> Union[str, Path]:
    "*Fixture*: for the student C file currently under test. *Must be set in the test*."


@pytest.fixture
def mock_c_file() -> Union[str, Path]:
    """*Fixture*: The mock code C file currently under test.
      *Must be set in the test if using mocks*."""


@pytest.fixture(autouse=True)
def write_header(build_path, student_c_file) -> Path:
    """*Fixture*:  creates :file:`student.h` which includes the :func:`student_c_file`

    Used in Mock C code to include the students file."""
    header = build_path / "student.h"
    with open(header, "w") as fid:
        fid.write(f'#include "{student_c_file}"')
    return header


@pytest.fixture
def compile_flags() -> Sequence[str]:
    "*Fixture*: A list of additional compile flags (style) to use across tests"
    return [
        "-funsigned-char", "-funsigned-bitfields", "-fpack-struct",
        "-fshort-enums", "-Wall", "-std=gnu99"
    ]


@pytest.fixture
def c_compile(student, test_path, build_path, mock_c_file, student_c_file,
              binary_name, compile_flags, compiler):
    """*Fixture*: The compile function

    The returned function takes the following arguments

    Args:
        declarations (Sequence[str]): The list of declarations (defines) to
            be set for the compilation.
            Typically only one will be set to select the test in the mock C file.
        source (Union[Path,str]): source C file - defaults to mock_c_file or student_c_file

    Returns:
        Path: Location of binary executable

    Raises:
        cunit.CompilationError: (after printing captured io to stdout)
    """

    def _compile(declarations: Sequence[str] = (),
                 source: Union[Path, str] = mock_c_file or student_c_file):
        return cunit.c_compile(build_path / binary_name,
                               source=source,
                               include=[test_path, build_path, student.path],
                               declarations=declarations,
                               cflags=compile_flags,
                               compiler=compiler)

    return _compile


@pytest.fixture
def c_exec(request, c_compile, c_binary):
    """*Fixture*: The exec function for this test suite which
    will compile and execute the mock C tests.

    Uses the timeout marker, and if set will stop student programm execution at that time.

    The returned function takes the following arguments:

    Args:
        declarations (Sequence[str]):
            The list of delcarations (defines) tobe set for the compilation.
            Typically only one will be set to select the test in the mock C file.
        binary Union[Path,str]: Path to binary.
            If not specified source will be compiled first.
        input: A string that will be fed to standard input or
           a list of strings can be given - these will be joined with a newline character.

    Returns:
         The stdout from the script as a string.
    """
    marker = request.node.get_closest_marker("timeout")
    timeout = None if marker is None else marker.args[0]

    def _exec(declarations: Sequence[str] = (),
              binary: Union[Path, str] = c_binary,
              input: Union[List[str], str] = "",
              print_cap=True):

        if binary is None:
            binary = c_compile(declarations)
        result = cunit.c_exec(binary, input=input, timeout=timeout)
        if result.returncode != 0:
            if print_cap:
                print(result.stderr + result.stdout)
            raise RuntimeError(result.stderr + result.stdout)

    return _exec


@pytest.fixture
def c_lint_checks() -> str:
    """*Fixture*: C -lint checks to apply. Overwwite in your test as required"""
    return "performance-*,readability-*,portability-*"


@pytest.fixture
def c_lint(student, test_path, build_path, c_lint_checks):
    """*Fixture*: A function to provide lint ouput on students C file

    The returned function takes the following arguments:

    Args:
       source_file (Path): Path to C source file to be checked
       man_warnings (int): Optionally maximum number of warning to accept before test
          is considered a failure.
    """
    includes = [(lambda s: f"-I{s}")(s)
                for s in (test_path, build_path, student.path)]

    # pylint: disable=subprocess-run-check
    def _c_lint(source_file, max_warnings=0):
        result = run(("clang-tidy", student.path / source_file,
                      f"-checks={c_lint_checks}", "--quiet", "--", *includes),
                     capture_output=True,
                     text=True)
        if result.returncode == 0:
            warning_count = int(result.stderr.split(" ")[0])
            if warning_count < 10.0:
                print(result.stdout[0:])
            assert warning_count <= max_warnings, result.stderr
        else:
            raise cunit.CompilationError(result.stdout + result.stderr)

    return _c_lint


def pytest_collect_file(parent, path) -> List:
    """Hook into pytest

    These are C files that start with test_ and
    contain #DEFINE PYAM_TEST fileglob
    definition where fileglob will match a students file

    They may also contain a #DEFINE PYAM_LINT n,expr
    definition to run a CLANG_TIDY test

    Tests are recognised as symbols matching "TEST_[A-Z0-9_]+"

    A test timeout may be specified using #DEFINE PYAM_TIMEOUT <float>

    Returns:
        List of  tuples of filepath and a list of tests declarations.
    """
    path = Path(path)
    if path.suffix == ".c" and path.name.startswith("test_"):
        text = path.read_text()
        if re.search(r'#define\s+PYAM_TEST\s+\"(.*)\"', text):
            return CTestFile.from_parent(parent=parent, path=path, text=text)
    return None


class CTestFile(pytest.File):
    """
    A custom file handler class for C unit test files.

    Attributes:
        ctest_glob: The string from #define PYAM_TEST "glob" - glob to find student file
        clint_threshold: Numeric threshold value from #define PYAM_LINT theshold,"checks"
        clint_checks: Lint checks from   #define PYAM_LINT threshold,"checks"
        cflags: List of flags from PYAM_FLAGS to pass to compiler
        link: List of link items to pass to compiler
        timeout: timout in seconds specified using #DEFINE PYAM_TIMEOUT <float>
        cohort: Student cohort under for test
        student: student under test
        test_file_path: first file in student directory matching glob
        compile_file_path: path to the (students) file under test
    """
    re_ctest = re.compile(r'#define\s+PYAM_TEST\s+\"(.*)\"')
    re_clint = re.compile(r'#define\s+PYAM_LINT\s+(\d+)?(,\"(.*)\")?')
    re_timeout = re.compile(r'#define\s+PYAM_TIMEOUT\s+(.+)')
    re_cflags = re.compile(r'#define\s+PYAM_CFLAGS\s+\"(.+)\"')
    re_link = re.compile(r'#define\s+PYAM_LINK\s+\"(.+)\"')
    # attributes from initialisation
    text: str
    ctest_glob: str
    clint_threshold: int = None
    clint_checks: str = "performance-*,readability-*,portability-*"
    timeout = None
    # attributes after configure
    cohort: pyam.cohort.Cohort = None
    student: pyam.cohort.Student = None
    test_file_path: Path
    compile_file_path: Path
    cflags: List[str]
    link: List[str]

    @classmethod
    def from_parent(cls, parent, *, fspath=None, path=None, text="", **kw):
        self = super().from_parent(parent=parent,
                                   fspath=fspath,
                                   path=path,
                                   **kw)
        self.text = text
        self.ctest_glob = self.re_ctest.search(text).group(1)
        match = self.re_clint.search(text)
        if match:
            if match.group(1):
                self.clint_threshold = int(match.group(1))
            else:
                self.clint_threshold = 999
            if match.group(3):
                self.clint_checks = match.group(3)
        match = self.re_timeout.search(text)
        if match:
            self.timeout = float(match.group(1))
        self.cflags = ["-Wall", "-std=gnu99"]
        match = self.re_cflags.search(text)
        if match:
            self.cflags = match.group(1).split()
        self.link = []
        match = self.re_link.search(text)
        if match:
            self.link = match.group(1).split()
        return self

    def collect(self):
        """
        Overridden collect method to collect the results from each
        C Mock unit test executable.
        """
        if self.ctest_glob:
            for test in re.findall("TEST_[A-Z0-9_]+", self.text):
                yield CTestItem.from_parent(name=test, parent=self)
            if self.clint_threshold:
                yield CLintItem.from_parent(name="STYLE", parent=self)

    def configure(self, config):
        """Set up this CTestFIle from configuration information once it is available

            Only done once per file - retrieve cohort and student context and file under test
        """
        if self.cohort:  #already configured
            return
        self.cohort = pyam.cohort.get_cohort(config.getoption("--cohort"))
<<<<<<< HEAD
        student = config.getoption("--student") 
        if not student: # no student specified - probably collecting tests only
            return
        self.student=self.cohort.students(student)
        paths = list(self.student.path.glob(self.ctest_glob))
        if not paths:
            self.cohort.log.warning("No file matching '%s' found for %s",
                            self.ctest_glob, self.student.name())
=======
        student = config.getoption("--student")
        if not student:  # no student specified - probably collecting tests only
            return
        self.student = self.cohort.students(student)
        paths = list(self.student.path.glob(self.ctest_glob))
        if not paths:
            self.cohort.log.warning("No file matching '%s' found for %s",
                                    self.ctest_glob, self.student.name())
>>>>>>> 922419db
            self.test_file_path = None
            raise FileNotFoundError(self.student, self.ctest_glob)
        self.test_file_path = paths[0]
        if len(paths) > 1:
            self.cohort.log.warning(
                "Multiple files matching '%s' found for %s, using %s",
                self.ctest_glob, self.student.name(), self.test_file_path)
        #insert include to student file
        self.compile_file_path = CONFIG.build_path / self.path.name
        with open(self.compile_file_path, "w") as fid:
            fid.write(f'#include "{self.test_file_path}"\n')
            fid.write(self.text)

    def includes(self):
        """The list of include paths to use during compilation"""
        return (self.cohort.test_path, CONFIG.build_path, self.student.path)

    def c_compile(self, item):
        """Compile the test for item - its name is set as a command line definition"""
        try:
            return cunit.c_compile(binary=CONFIG.build_path /
                                   self.test_file_path.stem,
                                   source=self.compile_file_path,
                                   include=self.includes(),
                                   cflags=self.cflags,
                                   link=self.link,
                                   declarations=[item.name])
        except cunit.CompilationError as err:
            raise err

    def c_exec(self, item):
        """Execute the compiled binary for item."""
        if not self.test_file_path:
            raise FileNotFoundError
        binary = self.c_compile(item)
        result = cunit.c_exec(binary, timeout=self.timeout)
        if result.returncode != 0:
            raise cunit.RunTimeError(result.stderr + result.stdout)

    def c_lint(self, item):
        """Use clang-tidy to lint the file"""
        if not self.test_file_path:
            raise FileNotFoundError
        includes = [(lambda s: f"-I{s}")(s) for s in self.includes()]
        # pylint: disable=subprocess-run-check
        result = run(
            ("clang-tidy", self.test_file_path, f"-checks={self.clint_checks}",
             "--quiet", "--", *includes),
            capture_output=True,
            text=True)
        if result.returncode != 0:
            raise cunit.CompilationError(result.stdout + result.stderr)
        count = int(result.stderr.split(" ")[0])
        #If we set a threshold and are above it fail this test
        if self.clint_threshold >= 0 and count > self.clint_threshold:
            raise cunit.LintError(result.stdout)
        #else if we have lint output print it out as diagnostic
        if count > 0:
            item.add_report_section("call", "CLINT", result.stdout[0:])


class CTestItem(pytest.Item):
    """Pytest.Item subclass to handle each test result item."""

    def runtest(self):
        """Execute file"""
        self.parent.c_exec(self)

    def repr_failure(self, excinfo, style=None):
        """Called when self.runtest() raises an exception."""
        if isinstance(excinfo.value,
                      (cunit.RunTimeError, cunit.CompilationError)):
            return excinfo.value.args[0]
        if isinstance(excinfo.value, subprocess.TimeoutExpired):
            return f"Time taken >{excinfo.value.args[1]}s"
        if isinstance(excinfo.value, FileNotFoundError):
            return f"File Not Found: {self.parent.ctest_glob}"
        return super().repr_failure(excinfo, style)

    def reportinfo(self):
        """Short Report info for a test item"""
<<<<<<< HEAD
        stem=self.parent.path.stem
=======
        stem = self.parent.path.stem
>>>>>>> 922419db
        return stem, 0, stem + ":" + self.name


class CLintItem(pytest.Item):
    """Pytest.Item subclass to handle each test result item."""

    def runtest(self):
        """Execute file"""
        self.parent.c_lint(self)

    def repr_failure(self, excinfo, style=None):
        """Called when self.runtest() raises an exception."""
        if isinstance(excinfo.value, cunit.LintError):
            return excinfo.value.args[0]
        if isinstance(excinfo.value, FileNotFoundError):
            return f"File Not Found: {self.parent.ctest_glob}"
        return super().repr_failure(excinfo, style)

    def reportinfo(self):
        """Short Report info for a lint item"""
<<<<<<< HEAD
        stem=self.parent.path.stem
=======
        stem = self.parent.path.stem
>>>>>>> 922419db
        return stem, 0, stem + ":" + self.name


def pytest_collection_modifyitems(config, items):
    """ENsure that if we have a test item that the file collector is configured"""
    for item in items:
        if isinstance(item, (CTestItem, CLintItem)):
            try:
                item.parent.configure(config)
            except FileNotFoundError:
                pass<|MERGE_RESOLUTION|>--- conflicted
+++ resolved
@@ -284,16 +284,6 @@
         if self.cohort:  #already configured
             return
         self.cohort = pyam.cohort.get_cohort(config.getoption("--cohort"))
-<<<<<<< HEAD
-        student = config.getoption("--student") 
-        if not student: # no student specified - probably collecting tests only
-            return
-        self.student=self.cohort.students(student)
-        paths = list(self.student.path.glob(self.ctest_glob))
-        if not paths:
-            self.cohort.log.warning("No file matching '%s' found for %s",
-                            self.ctest_glob, self.student.name())
-=======
         student = config.getoption("--student")
         if not student:  # no student specified - probably collecting tests only
             return
@@ -302,7 +292,6 @@
         if not paths:
             self.cohort.log.warning("No file matching '%s' found for %s",
                                     self.ctest_glob, self.student.name())
->>>>>>> 922419db
             self.test_file_path = None
             raise FileNotFoundError(self.student, self.ctest_glob)
         self.test_file_path = paths[0]
@@ -384,11 +373,7 @@
 
     def reportinfo(self):
         """Short Report info for a test item"""
-<<<<<<< HEAD
-        stem=self.parent.path.stem
-=======
         stem = self.parent.path.stem
->>>>>>> 922419db
         return stem, 0, stem + ":" + self.name
 
 
@@ -409,11 +394,7 @@
 
     def reportinfo(self):
         """Short Report info for a lint item"""
-<<<<<<< HEAD
-        stem=self.parent.path.stem
-=======
         stem = self.parent.path.stem
->>>>>>> 922419db
         return stem, 0, stem + ":" + self.name
 
 
