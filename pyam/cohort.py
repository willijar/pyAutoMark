# Copyright 2023, Dr John A.R. Williams
# SPDX-License-Identifier: GPL-3.0-only
"""Classes to provide access to cohort and student information.

Classes

  :class:`Cohort`
    representing a specific cohort
  :class:`Student`
    representing a student in a cohort

Functions

  :func:`get_cohort`
    Gets a cohort by name (or default cohort)
  :func:`current_academic_year`
    returns a generated default cohort name by current (UK style) academic year

"""
import subprocess
import logging
import json
import glob
import re
<<<<<<< HEAD
=======
from os import walk
>>>>>>> 61c4026a
from typing import Union, Dict, List
from datetime import date, datetime
from pathlib import Path
import pyam.config_manager as config
from pyam.config import CONFIG
from pyam.files import read_csv
from pyam.run_pytest import run_pytest


def current_academic_year() -> str:
    """Current (by date) academic year to use as a cohort name

    This is based on common UK naming where the academic year starts in late September
    and finished in June with referred assessments are in July/August

    Returns:
        September--December
          returns the current year
        January--June
          return previous year
        July-August
          returns <previous year>-referred

    """
    today = date.today()
    year = today.year
    if today.month < 9:
        year -= 1
        if today.month > 6:
            return f"{year}-referred"
    return str(year)


class Cohort(config.ConfigManager):
    """Class representing a cohort of students with associated tests and reports

    Attributes:
      name (str): The cohort name (subdirectory name) (e.g. academic year of study)
      path (Path): The Path to this cohort
      test_path (Path): The Path to the tests for this cohort
      report_path (Path) : The Path to report directory for this cohort
      log (logging.Logger): The Logger for cohort.
    """

    def __init__(self, name):
        self.name: str = name
        self.path: Path = CONFIG.cohorts_path / name
        self.test_path: Path = CONFIG.tests_path / name
        self.report_path: Path = CONFIG.reports_path / name
        self.report_path.mkdir(exist_ok=True)
        super().__init__(self.path / "manifest.json", "cohort")
        self.log: logging.Logger = logging.getLogger("cohort")
        self.log.handlers.clear()
        handler = logging.FileHandler(filename=self.report_path / "info.log",
                                      mode="a")
        handler.setFormatter(
            logging.Formatter('%(asctime)s: %(levelname)-8s: %(message)s',
                              '%Y-%m-%d %H:%M:%S'))
        self.log.addHandler(handler)
        if not self.path.exists():
            raise FileNotFoundError(self.path)
        for path in (self.test_path, self.report_path):
            path.mkdir(exist_ok=True)
        student_list = []
        for rec in read_csv(self.path / "students.csv",
                            self.student_columns()):
            student_list.append(Student(self, rec))
        self._students: 'tuple[Student]' = tuple(student_list)

    def student_columns(self) -> List[tuple]:
        """Return a list of student column information for this cohort configuration

        Returns:
            A list of tuples of regex and column titles suitable for read_csv
        """
        cols = []
        for name, value in config.SCHEMA["student-column"].items():
            regex = self.get(f"student-column.{name}",
                             value.get("default", name))
            cols.append((regex, name))
        return cols

    def students(self,
                 name: Union[str, None, List[str]] = None
                ) -> 'Union[Student, List[Student]]':
        """Return student or students from a cohort.

        Finds students by full name, student id or username in cohort.

        Args:
          name: Name or names to be found in the cohort.
            May be *username*, *student_id* or *common name*

        Returns:
          If name is not given prodes list of all students in cohort.

          If name is a string returns the first matching student found.

          If name is a list return list of students corresponding to list of names.
        """
        if not name:
            return list(self._students)
        if isinstance(name, str):
            for student in self._students:
                if name in (student.username, student.student_id,
                            student.name()):
                    return student
            raise KeyError(f"Student {name} not found in {self.name} cohort.")
        students = []
        for i in name:
            students.append(self.students(i))
        return students

    def start_log_section(self, title: str) -> None:
        "Write a section header in cohort log file"
        fix = "=" * (40 - len(title) // 2)
        self.log.info("%s %s %s", fix, title, fix)

    def tests(self) -> Dict[str, Dict]:
        """Return dictionary of tests for this cohort indexed by pytest nodeids

        If a manifest.json is provided in the test directory then this is the "tests"
        value from that file. Otherwise the nodeids are collected by pytest and the values
        fields are empty dictionaies. Future implementations may use the values.

        Returns:
          A dictionary of tests for this cohort indexed by pytest nodeids.
          Value is a dictionary of test attributes from the test manifest if provided.
        """
        test_manifest_path = self.test_path / "manifest.json"
        test_manifest = None
        if test_manifest_path.exists():
            with open(test_manifest_path, "r") as fid:
                test_manifest = json.load(fid).get("tests", None)
        if not test_manifest:
            result = run_pytest(self, '--collect-only', '-q')
            test_manifest = {}
            for line in result.stdout.splitlines():
                if len(line) == 0:
                    break
                if line.startswith(self.name + "/"):
                    line = line[len(self.name) + 1:]
                test_manifest[line] = {}
        return test_manifest


class Student:
    """A student in a cohort. Initialised from students.csv file in cohort

    Attributes:
      username (str): Their username
      path (Path): The Path to where the students submission resides.
      student_id (str): Their official student id
      last_name (str): Their family name
      first_name (str): their first name
      cohort (Cohort): The Cohort in which they reside
      course (str): Possible subcohort course name
      github_username (str): Github username if specified
    """

    def __init__(self, cohort: Cohort, rec: dict):
        """Initialise student into cohort from a csv record rec

        Args:
          cohort: The Cohort object to which this student belongs
          rec: A dictionary of values from csv file to initialise student from
        """
        self.rec = rec
        self.cohort = cohort
        self.username = rec["username"]
        self.student_id = rec["studentid"]
        self.last_name = rec["lastname"]
        self.first_name = rec["firstname"]
        self.course = rec.get("course", self.cohort.get("course"))
        self.github_username = rec.get("github-username", None)
        folder = cohort.get("student-folder-name")
        if folder:
            folder = self.rec[folder]
        else:
            folder = self.username
        self.path = self.cohort.path / folder

    def __hash__(self):
        return hash((self.cohort.name, self.username))

    def __repr__(self):
        return f"<Student {self.cohort.name}/{self.student_id}>"

    def __lt__(self,other):
        return (self.last_name, self.first_name) < (other.last_name, other.first_name) 
    
    def __str__(self):
        return self.name()

    def name(self, style: str = "ref") -> str:
        """Return common name formats - default is student id first name, last name

        Args:
          style: Style - can be a field from csv file, username or ref(default)

        Returns:
          name string in given style. Default is ref - student username, Lastname and firstname
        """
        if style:
            if style in self.rec:
                return self.rec[style]
            if style == "ref":
                return f"{self.student_id} ({self.last_name}, {self.first_name})"
            if style == "username":
                return f"{self.username} ({self.last_name}, {self.first_name})"
        return f"{self.last_name}, {self.first_name}"

    def check_manifest(self,
                       files: Union[list, None] = None,
                       log: bool = False) -> List[str]:
        """Check if student directory contains all files on cohort manifest

        Args:
          files: (optional) List of files to find. If not given use cohort manifest
          log (bool): If True log missing files in cohort logger

        Returns:
          List of missing files
        """
        if not files:
            files = self.cohort.get("files", ())
        if not self.path.exists():
            self.cohort.log.warning("No submission: %s", self.name())
            return files.keys()
        missing = []
        if log:
            log=self.cohort.log
        for rec in files.keys():
            if not self.file(rec,False):
                missing.append(rec)
        if missing and log:
            self.cohort.log.warning("Missing Files: %s - %s",
                                    self.name(), missing)
        return missing

    def repository_name(self) -> Union[str, None]:
        """Return Github repository name if applicable else False
        """
        if self.github_username:
            github = self.cohort.get("github.template", None)
            if github:
                return f"{github}-{self.github_username}"
        return None

    def repository_url(self) -> Union[str, None]:
        """Return students github repository url if present else False"""
        name = self.repository_name()
        if name:
            return f"{self.cohort['github.url']}/{self.repository_name()}"
        return None

    def github_retrieve(self) -> bool:
        """Clone or pull asssessments for this student from their repository.

        Returns:
          Success of retrieval
        """
        if self.path.exists():
            action = ["git", "pull"]
            cwd = self.path
        elif not self.repository_url():
            self.cohort.log.warning(f"No repository known for '{self.name()}'")
            return False
        else:
            action = ["git", "clone", self.repository_url(), self.path]
            cwd = self.cohort.path
        # pylint: disable=W1510
        proc = subprocess.run(action,
                              cwd=str(cwd),
                              capture_output=True,
                              text=True)
        if proc.returncode == 0:  # successful
            self.cohort.log.info(
                f"Successful {action[:2]} {self.repository_name()}"\
                 + f" to '{self.path.relative_to(self.cohort.path)}'"\
                 + f" for '{self.name()}': {proc.stdout.strip()}"
            )
            return True
        self.cohort.log.error(
            f"Unable to {action[:2]} {self.repository_name()}"\
            + f" to '{self.path.relative_to(self.cohort.path)}'"\
            +f" for '{self.name()}: {proc.stdout} {proc.stderr}"
        )
        return False

    def github_lastcommit(self) -> Union[datetime, None]:
        "Return last github commit time if applicable"
        if self.path.exists():
            result = subprocess.run(("git", "log", "-1", r"--format=%cd"),
                                    cwd=self.path,
                                    capture_output=True,
                                    text=True,
                                    check=True)
            if result.returncode == 0:
                return datetime.strptime(result.stdout,
                                         "%a %b %d %H:%M:%S %Y %z\n")
            raise ValueError(result.stderr)
        return None

    def file(self, pattern: str, log: Union[logging.Logger,None] = None) -> Union[Path,None]:
        """Attempt to find file matching given pathname pattern based on the configuration setting
        filematch.pattern.

        Args:
            pattern: The file pattern to search for - either an exact path, glob or regexp
                depending on the configuration setting filematch.pattern
            log: If given use to log if no file found or multiple files found

        Returns:
            The path to the (first) matching file found or None if none found
        """
        matchtype=self.cohort.get("filematch.pattern")
        files=[]
        if matchtype=="exact":
            path=self.path / pattern
            if path.exists():
                files.append(path)
        elif matchtype=="glob":
            files=list(self.path.glob(pattern))
        elif matchtype=="regexp":
            matcher = re.compile(pattern)
            for path in self.path.glob("**/*"):
                if matcher.search(str(path)):
                    files.append(path)
        else:
            raise ValueError("Invalid filematch.pattern", matchtype)
        if not files:
            if log:
                log.warning("File Not Found: %s: '%s'",self.name(), pattern)
            return None
        if len(files)>1 and log:
            log.warning("Multiple files found: %s matching '%s': using %s",
                self.name(), pattern,  files[0].relative_to(self.path))
        return files[0]


    def find_files(self,
                   pathname: str,
                   containing: str = None,
                   recursive: bool = False) -> List[Path]:
        """Return filtered list of files found in student directory.

        If containing is given also filter to files containing this regexp
        If recursive is true also recurse subdirectories looking for matches

        Args:
          pathname: Unix style pathaname glob
          containing: An optional regexp to match against file contents
          recursive: If true also look in subdirectories

        Returns:
          List of files found - may be empty list
        """
        files = glob.glob(str(self.path) + "/" + pathname, recursive=recursive)
        if not containing:
            return files
        matching = []
        matcher = re.compile(containing)
        for file in files:
            with open(file, 'r') as fid:
                if matcher.findall(fid.read()):
                    matching.append(file)
        return matching


def get_cohort(name: str = CONFIG.get("cohort",
                                      current_academic_year())) -> Cohort:
    """Return cohort for given name or current default cohort if name=None

    Args:
      name:
        Optional name of cohort to load.
        If not present will use default - "cohort" field from configuration
        Or use calculated current_academic_year

    Returns:
       The cohort object
    """
    assert name is not None or CONFIG.cohort
    if (not (CONFIG.cohort) or CONFIG.cohort.name != name):
        CONFIG.cohort = Cohort(name)
    return CONFIG.cohort


def list_cohorts() -> List[str]:
    """List the cohorts

    These are ubdirectories of cohorts which have student.csv and manifest.json files

    Returns:
       List of valid cohort names
    """
    results = []
    for path in CONFIG.cohorts_path.iterdir():
        if path.is_dir():
            if (path / "manifest.json").exists() and (path /
                                                      "students.csv").exists():
                results.append(str(path.stem))
    return results<|MERGE_RESOLUTION|>--- conflicted
+++ resolved
@@ -22,10 +22,7 @@
 import json
 import glob
 import re
-<<<<<<< HEAD
-=======
 from os import walk
->>>>>>> 61c4026a
 from typing import Union, Dict, List
 from datetime import date, datetime
 from pathlib import Path
