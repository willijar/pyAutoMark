# Copyright 2023, Dr John A.R. Williams
# SPDX-License-Identifier: GPL-3.0-only
"""Classes to provide access to cohort and student information.

Classes

  :class:`Cohort`
    representing a specific cohort
  :class:`Student`
    representing a student in a cohort

Functions

  :func:`get_cohort`
    Gets a cohort by name (or default cohort)
  :func:`current_academic_year`
    returns a generated default cohort name by current (UK style) academic year

"""
import subprocess
import logging
import json
import shutil
import hashlib
import re
<<<<<<< HEAD
import hashlib
import hashlib
=======
import glob
>>>>>>> a4d2fddc
from os import walk
from typing import Union, Dict, List
from datetime import date, datetime
from pathlib import Path
import pyam.config_manager as config
from pyam.config import CONFIG
from pyam.files import read_csv
from pyam.run_pytest import run_pytest


def current_academic_year() -> str:
    """Current (by date) academic year to use as a cohort name

    This is based on common UK naming where the academic year starts in late September
    and finished in June with referred assessments are in July/August

    Returns:
        September--December
          returns the current year
        January--June
          return previous year
        July-August
          returns <previous year>-referred

    """
    today = date.today()
    year = today.year
    if today.month < 9:
        year -= 1
        if today.month > 6:
            return f"{year}-referred"
    return str(year)


class Cohort(config.ConfigManager):
    """Class representing a cohort of students with associated tests and reports

    Attributes:
      name (str): The cohort name (subdirectory name) (e.g. academic year of study)
      path (Path): The Path to this cohort
      test_path (Path): The Path to the tests for this cohort
      report_path (Path) : The Path to report directory for this cohort
      log (logging.Logger): The Logger for cohort.
    """

    def __init__(self, name):
        self.name: str = name
        self.path: Path = CONFIG.cohorts_path / name
        self.test_path: Path = CONFIG.tests_path / name
        self.report_path: Path = CONFIG.reports_path / name
        self.report_path.mkdir(exist_ok=True)
        super().__init__(self.path / "manifest.json", "cohort")
        self.log: logging.Logger = logging.getLogger("cohort")
        self.log.handlers.clear()
        handler = logging.FileHandler(filename=self.report_path / "info.log",
                                      mode="a")
        handler.setFormatter(
            logging.Formatter('%(asctime)s: %(levelname)-8s: %(message)s',
                              '%Y-%m-%d %H:%M:%S'))
        self.log.addHandler(handler)
        if not self.path.exists():
            raise FileNotFoundError(self.path)
        for path in (self.test_path, self.report_path):
            path.mkdir(exist_ok=True)
        student_list = []
        for rec in read_csv(self.path / "students.csv",
                            self.student_columns()):
            student_list.append(Student(self, rec))
        self._students: 'tuple[Student]' = tuple(student_list)

    def student_columns(self) -> List[tuple]:
        """Return a list of student column information for this cohort configuration

        Returns:
            A list of tuples of regex and column titles suitable for read_csv
        """
        cols = []
        for name, value in config.SCHEMA["student-column"].items():
            regex = self.get(f"student-column.{name}",
                             value.get("default", name))
            cols.append((regex, name))
        return cols

    def students(self,
                 name: Union[str, None, List[str]] = None
                ) -> 'Union[Student, List[Student]]':
        """Return student or students from a cohort.

        Finds students by full name, student id or username in cohort.

        Args:
          name: Name or names to be found in the cohort.
            May be *username*, *student_id* or *common name*

        Returns:
          If name is not given prodes list of all students in cohort.

          If name is a string returns the first matching student found.

          If name is a list return list of students corresponding to list of names.
        """
        if not name:
            return list(self._students)
        if isinstance(name, str):
            for student in self._students:
                if name in (student.username, student.student_id,
                            student.name()):
                    return student
            raise KeyError(f"Student {name} not found in {self.name} cohort.")
        students = []
        for i in name:
            students.append(self.students(i))
        return students

    def start_log_section(self, title: str) -> None:
        "Write a section header in cohort log file"
        fix = "=" * (40 - len(title) // 2)
        self.log.info("%s %s %s", fix, title, fix)

    def tests(self) -> Dict[str, Dict]:
        """Return dictionary of tests for this cohort indexed by pytest nodeids

        If a manifest.json is provided in the test directory then this is the "tests"
        value from that file. Otherwise the nodeids are collected by pytest and the values
        fields are empty dictionaies. Future implementations may use the values.

        Returns:
          A dictionary of tests for this cohort indexed by pytest nodeids.
          Value is a dictionary of test attributes from the test manifest if provided.
          Currently "description" is used to provide a human readable description
          and "mark" to provide a numerical mark for this test in the generated template.
        """
        #Load manifest data if present
        test_manifest_path = self.test_path / "manifest.json"
        test_manifest = {}
        if test_manifest_path.exists():
            with open(test_manifest_path, "r") as fid:
                test_manifest = json.load(fid).get("tests", None)
        #Ensure all tests are included by collecting from pytest
        result = run_pytest(self, '--collect-only', '-q')
        for line in result.stdout.splitlines():
            if len(line) == 0:
                break
            if line.startswith(self.name + "/"):
                line = line[len(self.name) + 1:]
            if not test_manifest.get(line):
                test_manifest[line] = {}
        return test_manifest


class Student:
    """A student in a cohort. Initialised from students.csv file in cohort

    Attributes:
      username (str): Their username
      path (Path): The Path to where the students submission resides.
      student_id (str): Their official student id
      last_name (str): Their family name
      first_name (str): their first name
      cohort (Cohort): The Cohort in which they reside
      course (str): Possible subcohort course name
      github_username (str): Github username if specified
    """

    def __init__(self, cohort: Cohort, rec: dict):
        """Initialise student into cohort from a csv record rec

        Args:
          cohort: The Cohort object to which this student belongs
          rec: A dictionary of values from csv file to initialise student from
        """
        self.rec = rec
        self.cohort = cohort
        self.username = rec["username"]
        self.student_id = rec["studentid"]
        self.last_name = rec["lastname"]
        self.first_name = rec["firstname"]
        self.course = rec.get("course", self.cohort.get("course"))
        self.github_username = rec.get("github-username", None)
        folder = cohort.get("student-folder-name")
        if folder:
            folder = self.rec[folder]
        else:
            folder = self.username
        self.path = self.cohort.path / folder

    def __hash__(self):
        return hash((self.cohort.name, self.username))

    def __repr__(self):
        return f"<Student {self.cohort.name}/{self.student_id}>"

    def __lt__(self,other):
        return (self.last_name, self.first_name) < (other.last_name, other.first_name) 
    
    def __str__(self):
        return self.name()

    def name(self, style: str = "ref") -> str:
        """Return common name formats - default is student id first name, last name

        Args:
          style: Style - can be a field from csv file, username or ref(default)

        Returns:
          name string in given style. Default is ref - student username, Lastname and firstname
        """
        if style:
            if style in self.rec:
                return self.rec[style]
            if style == "ref":
                return f"{self.student_id} ({self.last_name}, {self.first_name})"
            if style == "username":
                return f"{self.username} ({self.last_name}, {self.first_name})"
        return f"{self.last_name}, {self.first_name}"

    def check_manifest(self,
                       files: Union[list, None] = None,
                       log: bool = False) -> List[str]:
        """Check if student directory contains all files on cohort manifest

        Args:
          files: (optional) List of files to find. If not given use cohort manifest
          log (bool): If True log missing files in cohort logger

        Returns:
          List of missing files
        """
        if not files:
            files = self.cohort.get("files", ())
        if not self.path.exists():
            self.cohort.log.warning("No submission: %s", self.name())
            return files.keys()
        missing = []
        if log:
            log=self.cohort.log
        for rec in files.keys():
            if not self.file(rec,False):
                missing.append(rec)
        if missing and log:
            self.cohort.log.warning("Missing Files: %s - %s",
                                    self.name(), missing)
        return missing

    def repository_name(self) -> Union[str, None]:
        """Return Github repository name if applicable else False
        """
        if self.github_username:
            github = self.cohort.get("github.template", None)
            if github:
                return f"{github}-{self.github_username}"
        return None

    def repository_url(self) -> Union[str, None]:
        """Return students github repository url if present else False"""
        name = self.repository_name()
        if name:
            return f"{self.cohort['github.url']}/{self.repository_name()}"
        return None
    
    def git(self,*args,**kwargs):
        """Run git with given args in the student repository. 
<<<<<<< HEAD

        Return stdout if successful.
        if log keyword is set Logs action either as info or as an error depending on success
        """
        log=kwargs.get("log",True)
        try:
            # pylint: disable=W1510
            proc=subprocess.run(("git",*args), cwd=self.path, text=True, check=True, capture_output=True)
            if log:
                self.cohort.log.info(
                f"Successful {args} {self.repository_name()}"\
                 + f" for '{self.name()}': {proc.stdout.strip()}"
                )
            return proc.stdout.strip()
        except subprocess.CalledProcessError as error:
            if log:
                self.cohort.log.error(
                    f"Unable to {args} {self.repository_name()}"\
                    + f" to '{self.path.relative_to(self.cohort.path)}'"\
                    +f" for '{self.name()}: {error.output.strip()} {error.stderr.strip()}"
                )
            return False


=======

        Return stdout if successful.
        if log keyword is set Logs action either as info or as an error depending on success
        """
        log=kwargs.get("log",True)
        try:
            # pylint: disable=W1510
            proc=subprocess.run(("git",*args), cwd=self.path, text=True, check=True, capture_output=True)
            if log:
                self.cohort.log.info(
                f"Successful {args} {self.repository_name()}"\
                 + f" for '{self.name()}': {proc.stdout.strip()}"
                )
            return proc.stdout.strip()
        except subprocess.CalledProcessError as error:
            if log:
                self.cohort.log.error(
                    f"Unable to {args} {self.repository_name()}"\
                    + f" to '{self.path.relative_to(self.cohort.path)}'"\
                    +f" for '{self.name()}: {error.output.strip()} {error.stderr.strip()}"
                )
            return False


>>>>>>> a4d2fddc
    def github_retrieve(self,reset: bool=True,branch=None) -> bool:
        """Clone or pull asssessments for this student from their repository.

        Returns:
          Success of retrieval
        """
        if not self.repository_url():
            self.cohort.log.warning(f"No repository known for '{self.name()}'")
            return False
        if self.path.exists():
            if reset: # by default do a reset hard first to ensure workarea is clean
                self.git("reset","--hard",log=False)
                if branch:
                    self.git("checkout",branch)
            return self.git("pull")
        else:
            return self.git("git", "clone", self.repository_url(), self.path)

    def github_push(self, files: List[Path], subdir=None, reset: bool=True, branch: str=None, msg: str = "Push from pyAutoMark"):
        """Push given set of files into student repository

        Args:
          files: List of files or directories to copy
          subdir: If set - the name of subdirectory in student repository to copy files into
          reset: If True, do a github_retrieve first to ensure we are consistent with student repo
          branch: If set checkout and push files into this branch
<<<<<<< HEAD
=======

        If branch is specified original branch checkou in local repository is restored after push
>>>>>>> a4d2fddc
        """
        if reset:
            #rensure we are synced with student work if reset is true
            self.github_retrieve(reset=True)
        if branch:
            #save current branch name and checkout specified branch
            original_branch = self.git("branch", "--show-current").stdout
            self.git("checkout", branch,log=False)
        destination = self.path
        if subdir:
            destination = destination / subdir
            if not destination.exists():
                destination.mkdir(parents=True, exist_ok=True)
        for file in files:
            #do stuffd
            if file.is_file():
                shutil.copyfile(file,destination/file.name)
            elif file.is_dir():
                shutil.copytree(file,destination/file.name,copy_function=shutil.copyfile,dirs_exist_ok=True)
        self.git("add","--all",log=False)
        self.git("commit","-m", msg,log=False)
        self.git("push")
        if branch:
            self.git("checkout", original_branch,log=False)


    def checkout(self,until,branch=None):
        """Checkout last repository for student before given date until or to a specified branch"""
        if self.path.exists():
            if branch:
                self.git("checkout",branch)
            if until:
                result=self.git("log", r"--pretty='%h%'","-1", r"--format=%h","--until", until.isoformat(),log=False)
                if result:
                    self.git("checkout",result)

    def github_lastcommit(self) -> Union[datetime, None]:
        "Return last github commit time if applicable"
        if self.path.exists():
            result=self.git("log", "-1", r"--format=%cd",log=False)
            if result:
                return datetime.strptime(result,"%a %b %d %H:%M:%S %Y %z") 

    def hash(self) -> int:
        """Return a hash based on students username - this will be first integer of first 8 characters of md5hash of username"""
        return int("0x"+hashlib.md5(self.username.encode("utf-8")).hexdigest()[:8],16)

    def file(self, pattern: str, log: Union[logging.Logger,None] = None) -> Union[Path,None]:
        """Attempt to find file matching given pathname pattern based on the configuration setting
        filematch.pattern.

        Args:
            pattern: The file pattern to search for - either an exact path, glob or regexp
                depending on the configuration setting filematch.pattern
            log: If given use to log if no file found or multiple files found

        Returns:
            The path to the (first) matching file found or None if none found
        """
        matchtype=self.cohort.get("filematch.pattern")
        files=[]
        if matchtype=="exact":
            path=self.path / pattern
            if path.exists():
                files.append(path)
        elif matchtype=="glob":
            files=list(self.path.glob(pattern))
        elif matchtype=="regexp":
            matcher = re.compile(pattern)
            for path in self.path.glob("**/*"):
                if matcher.search(str(path)):
                    files.append(path)
        else:
            raise ValueError("Invalid filematch.pattern", matchtype)
        if not files:
            if log:
                log.warning("File Not Found: %s: '%s'",self.name(), pattern)
            return None
        if len(files)>1 and log:
            log.warning("Multiple files found: %s matching '%s': using %s",
                self.name(), pattern,  files[0].relative_to(self.path))
        return files[0]


    def find_files(self,
                   pathname: str,
                   containing: str = None,
                   recursive: bool = False) -> List[Path]:
        """Return filtered list of files found in student directory.

        If containing is given also filter to files containing this regexp
        If recursive is true also recurse subdirectories looking for matches

        Args:
          pathname: Unix style pathaname glob
          containing: An optional regexp to match against file contents
          recursive: If true also look in subdirectories

        Returns:
          List of files found - may be empty list
        """
        files = glob.glob(str(self.path) + "/" + pathname, recursive=recursive)
        if not containing:
            return files
        matching = []
        matcher = re.compile(containing)
        for file in files:
            with open(file, 'r') as fid:
                if matcher.findall(fid.read()):
                    matching.append(file)
        return matching


def get_cohort(name: str = CONFIG.get("cohort",
                                      current_academic_year())) -> Cohort:
    """Return cohort for given name or current default cohort if name=None

    Args:
      name:
        Optional name of cohort to load.
        If not present will use default - "cohort" field from configuration
        Or use calculated current_academic_year

    Returns:
       The cohort object
    """
    assert name is not None or CONFIG.cohort
    if (not (CONFIG.cohort) or CONFIG.cohort.name != name):
        CONFIG.cohort = Cohort(name)
    return CONFIG.cohort


def list_cohorts() -> List[str]:
    """List the cohorts

    These are ubdirectories of cohorts which have student.csv and manifest.json files

    Returns:
       List of valid cohort names
    """
    results = []
    for path in CONFIG.cohorts_path.iterdir():
        if path.is_dir():
            if (path / "manifest.json").exists() and (path /
                                                      "students.csv").exists():
                results.append(str(path.stem))
    return results<|MERGE_RESOLUTION|>--- conflicted
+++ resolved
@@ -23,12 +23,7 @@
 import shutil
 import hashlib
 import re
-<<<<<<< HEAD
-import hashlib
-import hashlib
-=======
 import glob
->>>>>>> a4d2fddc
 from os import walk
 from typing import Union, Dict, List
 from datetime import date, datetime
@@ -291,7 +286,6 @@
     
     def git(self,*args,**kwargs):
         """Run git with given args in the student repository. 
-<<<<<<< HEAD
 
         Return stdout if successful.
         if log keyword is set Logs action either as info or as an error depending on success
@@ -316,32 +310,6 @@
             return False
 
 
-=======
-
-        Return stdout if successful.
-        if log keyword is set Logs action either as info or as an error depending on success
-        """
-        log=kwargs.get("log",True)
-        try:
-            # pylint: disable=W1510
-            proc=subprocess.run(("git",*args), cwd=self.path, text=True, check=True, capture_output=True)
-            if log:
-                self.cohort.log.info(
-                f"Successful {args} {self.repository_name()}"\
-                 + f" for '{self.name()}': {proc.stdout.strip()}"
-                )
-            return proc.stdout.strip()
-        except subprocess.CalledProcessError as error:
-            if log:
-                self.cohort.log.error(
-                    f"Unable to {args} {self.repository_name()}"\
-                    + f" to '{self.path.relative_to(self.cohort.path)}'"\
-                    +f" for '{self.name()}: {error.output.strip()} {error.stderr.strip()}"
-                )
-            return False
-
-
->>>>>>> a4d2fddc
     def github_retrieve(self,reset: bool=True,branch=None) -> bool:
         """Clone or pull asssessments for this student from their repository.
 
@@ -368,11 +336,8 @@
           subdir: If set - the name of subdirectory in student repository to copy files into
           reset: If True, do a github_retrieve first to ensure we are consistent with student repo
           branch: If set checkout and push files into this branch
-<<<<<<< HEAD
-=======
 
         If branch is specified original branch checkou in local repository is restored after push
->>>>>>> a4d2fddc
         """
         if reset:
             #rensure we are synced with student work if reset is true
