--- conflicted
+++ resolved
@@ -366,11 +366,7 @@
             if submission_time:
                 submission_time=datetime.fromisoformat(submission_time)
                 days_ago=(today-submission_time).days
-<<<<<<< HEAD
                 days_ago=f"{days_ago} days ago."
-=======
-                days_ago=f"{days_ago:3} days ago."
->>>>>>> 17b30589
                 past_deadline=""
                 if deadline:
                     past_deadline=(submission_time-deadline)
