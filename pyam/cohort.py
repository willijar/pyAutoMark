# Copyright 2023, Dr John A.R. Williams
# SPDX-License-Identifier: GPL-3.0-only
"""Classes to provide access to cohort and student information.

Classes

  :class:`Cohort`
    representing a specific cohort
  :class:`Student`
    representing a student in a cohort

Functions

  :func:`get_cohort`
    Gets a cohort by name (or default cohort)
  :func:`current_academic_year`
    returns a generated default cohort name by current (UK style) academic year

"""
import subprocess
import logging
import json
import glob
import re
from os import walk
from typing import Union, Dict, List
from datetime import date, datetime
from pathlib import Path
import pyam.config_manager as config
from pyam.config import CONFIG
from pyam.files import read_csv
from pyam.run_pytest import run_pytest


def current_academic_year() -> str:
    """Current (by date) academic year to use as a cohort name

    This is based on common UK naming where the academic year starts in late September
    and finished in June with referred assessments are in July/August

    Returns:
        September--December
          returns the current year
        January--June
          return previous year
        July-August
          returns <previous year>-referred

    """
    today = date.today()
    year = today.year
    if today.month < 9:
        year -= 1
        if today.month > 6:
            return f"{year}-referred"
    return str(year)


class Cohort(config.ConfigManager):
    """Class representing a cohort of students with associated tests and reports

    Attributes:
      name (str): The cohort name (subdirectory name) (e.g. academic year of study)
      path (Path): The Path to this cohort
      test_path (Path): The Path to the tests for this cohort
      report_path (Path) : The Path to report directory for this cohort
      log (logging.Logger): The Logger for cohort.
    """

    def __init__(self, name):
        self.name: str = name
        self.path: Path = CONFIG.cohorts_path / name
        self.test_path: Path = CONFIG.tests_path / name
        self.report_path: Path = CONFIG.reports_path / name
        self.report_path.mkdir(exist_ok=True)
        super().__init__(self.path / "manifest.json", "cohort")
        self.log: logging.Logger = logging.getLogger("cohort")
        self.log.handlers.clear()
        handler = logging.FileHandler(filename=self.report_path / "info.log",
                                      mode="a")
        handler.setFormatter(
            logging.Formatter('%(asctime)s: %(levelname)-8s: %(message)s',
                              '%Y-%m-%d %H:%M:%S'))
        self.log.addHandler(handler)
        if not self.path.exists():
            raise FileNotFoundError(self.path)
        for path in (self.test_path, self.report_path):
            path.mkdir(exist_ok=True)
        student_list = []
        for rec in read_csv(self.path / "students.csv",
                            self.student_columns()):
            student_list.append(Student(self, rec))
        self._students: 'tuple[Student]' = tuple(student_list)

    def student_columns(self) -> List[tuple]:
        """Return a list of student column information for this cohort configuration

        Returns:
            A list of tuples of regex and column titles suitable for read_csv
        """
        cols = []
        for name, value in config.SCHEMA["student-column"].items():
            regex = self.get(f"student-column.{name}",
                             value.get("default", name))
            cols.append((regex, name))
        return cols

    def students(self,
                 name: Union[str, None, List[str]] = None
                ) -> 'Union[Student, List[Student]]':
        """Return student or students from a cohort.

        Finds students by full name, student id or username in cohort.

        Args:
          name: Name or names to be found in the cohort.
            May be *username*, *student_id* or *common name*

        Returns:
          If name is not given prodes list of all students in cohort.

          If name is a string returns the first matching student found.

          If name is a list return list of students corresponding to list of names.
        """
        if not name:
            return list(self._students)
        if isinstance(name, str):
            for student in self._students:
                if name in (student.username, student.student_id,
                            student.name()):
                    return student
            raise KeyError(f"Student {name} not found in {self.name} cohort.")
        students = []
        for i in name:
            students.append(self.students(i))
        return students

    def start_log_section(self, title: str) -> None:
        "Write a section header in cohort log file"
        fix = "=" * (40 - len(title) // 2)
        self.log.info("%s %s %s", fix, title, fix)

    def tests(self) -> Dict[str, Dict]:
        """Return dictionary of tests for this cohort indexed by pytest nodeids

        If a manifest.json is provided in the test directory then this is the "tests"
        value from that file. Otherwise the nodeids are collected by pytest and the values
        fields are empty dictionaies. Future implementations may use the values.

        Returns:
          A dictionary of tests for this cohort indexed by pytest nodeids.
          Value is a dictionary of test attributes from the test manifest if provided.
        """
        test_manifest_path = self.test_path / "manifest.json"
        test_manifest = None
        if test_manifest_path.exists():
            with open(test_manifest_path, "r") as fid:
                test_manifest = json.load(fid).get("tests", None)
        if not test_manifest:
            result = run_pytest(self, '--collect-only', '-q')
            test_manifest = {}
            for line in result.stdout.splitlines():
                if len(line) == 0:
                    break
                if line.startswith(self.name + "/"):
                    line = line[len(self.name) + 1:]
                test_manifest[line] = {}
        return test_manifest


class Student:
    """A student in a cohort. Initialised from students.csv file in cohort

    Attributes:
      username (str): Their username
      path (Path): The Path to where the students submission resides.
      student_id (str): Their official student id
      last_name (str): Their family name
      first_name (str): their first name
      cohort (Cohort): The Cohort in which they reside
      course (str): Possible subcohort course name
      github_username (str): Github username if specified
    """

    def __init__(self, cohort: Cohort, rec: dict):
        """Initialise student into cohort from a csv record rec

        Args:
          cohort: The Cohort object to which this student belongs
          rec: A dictionary of values from csv file to initialise student from
        """
        self.rec = rec
        self.cohort = cohort
        self.username = rec["username"]
        self.student_id = rec["studentid"]
        self.last_name = rec["lastname"]
        self.first_name = rec["firstname"]
        self.course = rec.get("course", self.cohort.get("course"))
        self.github_username = rec.get("github-username", None)
        folder = cohort.get("student-folder-name")
        if folder:
            folder = self.rec[folder]
        else:
            folder = self.username
        self.path = self.cohort.path / folder

    def __hash__(self):
        return hash((self.cohort.name, self.username))

    def __repr__(self):
        return f"<Student {self.cohort.name}/{self.student_id}>"

    def __lt__(self,other):
        return (self.last_name, self.first_name) < (other.last_name, other.first_name) 
    
    def __str__(self):
        return self.name()

    def name(self, style: str = "ref") -> str:
        """Return common name formats - default is student id first name, last name

        Args:
          style: Style - can be a field from csv file, username or ref(default)

        Returns:
          name string in given style. Default is ref - student username, Lastname and firstname
        """
        if style:
            if style in self.rec:
                return self.rec[style]
            if style == "ref":
                return f"{self.student_id} ({self.last_name}, {self.first_name})"
            if style == "username":
                return f"{self.username} ({self.last_name}, {self.first_name})"
        return f"{self.last_name}, {self.first_name}"

    def check_manifest(self,
                       files: Union[list, None] = None,
                       log: bool = False) -> List[str]:
        """Check if student directory contains all files on cohort manifest

        Args:
          files: (optional) List of files to find. If not given use cohort manifest
          log (bool): If True log missing files in cohort logger

        Returns:
          List of missing files
        """
        if not files:
            files = self.cohort.get("files", ())
        if not self.path.exists():
            self.cohort.log.warning("No submission: %s", self.name())
            return files.keys()
        missing = []
        if log:
            log=self.cohort.log
        for rec in files.keys():
<<<<<<< HEAD
            if not self.file(rec,log):
=======
            if not self.file(rec,False):
>>>>>>> 922419db
                missing.append(rec)
        if missing and log:
            self.cohort.log.warning("Missing Files: %s - %s",
                                    self.name(), missing)
        return missing

    def repository_name(self) -> Union[str, None]:
        """Return Github repository name if applicable else False
        """
        if self.github_username:
            github = self.cohort.get("github.template", None)
            if github:
                return f"{github}-{self.github_username}"
        return None

    def repository_url(self) -> Union[str, None]:
        """Return students github repository url if present else False"""
        name = self.repository_name()
        if name:
            return f"{self.cohort['github.url']}/{self.repository_name()}"
        return None

    def github_retrieve(self) -> bool:
        """Clone or pull asssessments for this student from their repository.

        Returns:
          Success of retrieval
        """
        if self.path.exists():
            action = ["git", "pull"]
            cwd = self.path
        elif not self.repository_url():
            self.cohort.log.warning(f"No repository known for '{self.name()}'")
            return False
        else:
            action = ["git", "clone", self.repository_url(), self.path]
            cwd = self.cohort.path
        # pylint: disable=W1510
        proc = subprocess.run(action,
                              cwd=str(cwd),
                              capture_output=True,
                              text=True)
        if proc.returncode == 0:  # successful
            self.cohort.log.info(
                f"Successful {action[:2]} {self.repository_name()}"\
                 + f" to '{self.path.relative_to(self.cohort.path)}'"\
                 + f" for '{self.name()}': {proc.stdout.strip()}"
            )
            return True
        self.cohort.log.error(
            f"Unable to {action[:2]} {self.repository_name()}"\
            + f" to '{self.path.relative_to(self.cohort.path)}'"\
            +f" for '{self.name()}: {proc.stdout} {proc.stderr}"
        )
        return False

    def github_lastcommit(self) -> Union[datetime, None]:
        "Return last github commit time if applicable"
        if self.path.exists():
            result = subprocess.run(("git", "log", "-1", r"--format=%cd"),
                                    cwd=self.path,
                                    capture_output=True,
                                    text=True,
                                    check=True)
            if result.returncode == 0:
                return datetime.strptime(result.stdout,
                                         "%a %b %d %H:%M:%S %Y %z\n")
            raise ValueError(result.stderr)
        return None

    def file(self, pattern: str, log: Union[logging.Logger,None] = None) -> Union[Path,None]:
        """Attempt to find file matching given pathname pattern based on the configuration setting
        filematch.pattern.

        Args:
            pattern: The file pattern to search for - either an exact path, glob or regexp
                depending on the configuration setting filematch.pattern
            log: If given use to log if no file found or multiple files found

        Returns:
            The path to the (first) matching file found or None if none found
        """
        matchtype=self.cohort.get("filematch.pattern")
        files=[]
        if matchtype=="exact":
            path=self.path / pattern
            if path.exists():
                files.append(path)
        elif matchtype=="glob":
            files=list(self.path.glob(pattern))
        elif matchtype=="regexp":
            matcher = re.compile(pattern)
            for path in self.path.glob("**/*"):
                if matcher.search(str(path)):
                    files.append(path)
        else:
            raise ValueError("Invalid filematch.pattern", matchtype)
        if not files:
            if log:
                log.warning("File Not Found: %s: '%s'",self.name(), pattern)
            return None
        if len(files)>1 and log:
            log.warning("Multiple files found: %s matching '%s': using %s",
                self.name(), pattern,  files[0].relative_to(self.path))
        return files[0]


    def find_files(self,
                   pathname: str,
                   containing: str = None,
                   recursive: bool = False) -> List[Path]:
        """Return filtered list of files found in student directory.

        If containing is given also filter to files containing this regexp
        If recursive is true also recurse subdirectories looking for matches

        Args:
          pathname: Unix style pathaname glob
          containing: An optional regexp to match against file contents
          recursive: If true also look in subdirectories

        Returns:
          List of files found - may be empty list
        """
        files = glob.glob(str(self.path) + "/" + pathname, recursive=recursive)
        if not containing:
            return files
        matching = []
        matcher = re.compile(containing)
        for file in files:
            with open(file, 'r') as fid:
                if matcher.findall(fid.read()):
                    matching.append(file)
        return matching


def get_cohort(name: str = CONFIG.get("cohort",
                                      current_academic_year())) -> Cohort:
    """Return cohort for given name or current default cohort if name=None

    Args:
      name:
        Optional name of cohort to load.
        If not present will use default - "cohort" field from configuration
        Or use calculated current_academic_year

    Returns:
       The cohort object
    """
    assert name is not None or CONFIG.cohort
    if (not (CONFIG.cohort) or CONFIG.cohort.name != name):
        CONFIG.cohort = Cohort(name)
    return CONFIG.cohort


def list_cohorts() -> List[str]:
    """List the cohorts

    These are ubdirectories of cohorts which have student.csv and manifest.json files

    Returns:
       List of valid cohort names
    """
    results = []
    for path in CONFIG.cohorts_path.iterdir():
        if path.is_dir():
            if (path / "manifest.json").exists() and (path /
                                                      "students.csv").exists():
                results.append(str(path.stem))
    return results<|MERGE_RESOLUTION|>--- conflicted
+++ resolved
@@ -256,11 +256,7 @@
         if log:
             log=self.cohort.log
         for rec in files.keys():
-<<<<<<< HEAD
-            if not self.file(rec,log):
-=======
             if not self.file(rec,False):
->>>>>>> 922419db
                 missing.append(rec)
         if missing and log:
             self.cohort.log.warning("Missing Files: %s - %s",
