--- conflicted
+++ resolved
@@ -103,13 +103,8 @@
     parser.add_argument(
         '--csv-files',
         nargs="*",
-<<<<<<< HEAD
-        type=Path,
-        default=[],
-=======
         action=PathGlob,
         default=None,
->>>>>>> 61c4026a
         help="List of csv files to be modified. "
         "Default is those starting with prefix in report directory.")
     parser.add_argument(
@@ -118,12 +113,6 @@
     )
     parser.add_argument(
         '--mark-col',
-<<<<<<< HEAD
-        help="Name column of csv file where marks are to be written.")
-    parser.add_argument('--student-col',
-                        help="Name student id column in CSV file")
-=======
         help="Name of column in csv file where marks are to be written.")
     parser.add_argument('--student-col',
-                        help="Name of student id column in CSV files")
->>>>>>> 61c4026a
+                        help="Name of student id column in CSV files")