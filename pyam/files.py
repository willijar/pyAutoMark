# Copyright 2023, Dr John A.R. Williams
# SPDX-License-Identifier: GPL-3.0-only
"""Various file searching utilities for the tests"""
import shutil
import os
import re
from pathlib import Path
from typing import Any, Union, List, Dict, Callable
import csv


def get_depends(name: Any, depends: List[List]) -> List[Any]:
    """Determine the dependencies for a particular (file) name from a
    dependency graph. Recurses the depends graph, will return dependencies in order.

    Args:
        name (Any): Item for which dependencies
        depends (List[List]): A recursive dependency graph

    Returns:
        The ordered list of dependencies for name
    """
    results = []
    for item in depends:
        if item[0] == name:
            for i in item[1:]:
                for elem in get_depends(i, depends):
                    if not elem in results:
                        results.append(elem)
            break
    results.append(name)
    return results


def find_executable(name: str, paths: List[Union[Path, str]]) -> Path:
    """Find path to an executable program.

    This will return full path from the system PATH. If not found there
    it will search the given list of directories (recursively) until it finds
    an executable with given name.

    Args:
        name: Name of program to be found
        paths: List of additional paths to search

    Raises:
        FileNotFoundError: If no suct executable found

    Returns:
        Path to executable
    """

    executable = shutil.which(name)
    if executable:
        return Path(executable)
    for path in paths:
        for match in Path(path).glob(f"**/{name}"):
            if os.path.isfile(match) and os.access(match, os.X_OK):
                return match
    raise FileNotFoundError(f"Executable {name} not found")


def read_csv(filename: Union[Path, str],
             columns: Union[List, bool] = []) -> List[Dict[str, str]]:
    """Read a csv file.

    .. warning::
        The return type of this may change to a NamedTuple in future

    Args:
        filename: csv file to read
        columns: A list of tuples of regex's to match against csv titles and column names,
          or if True read column names from first line.

    Returns:
      * If columns is a list - use these to remap names.
      * Else if columns is true use first line as column names.
      * Else return just as list of lists
    """
    rows = []
<<<<<<< HEAD
    with open(filename, 'r') as fid:
=======
    with open(filename, 'r', encoding="utf-8-sig") as fid:
>>>>>>> 91984b61
        reader = csv.reader(fid, delimiter=',', quotechar='"')
        for row in reader:
            rows.append(row)
    if columns == read_csv.__defaults__[0]:
        return rows
    if columns == True:
        headers = rows[0]
    else:
        headers = []
        for header in rows[0]:
            for col in columns:
                if re.match(col[0], header):
                    headers.append(col[1])
                    break
            else:
                headers.append(header)
    result = []
    for row in rows[1:]:
        record = {}
        for field, value in zip(headers, row):
            record[field] = value
        result.append(record)
    return result


def set_csv_column(filename: Union[Path, str], column_name: str, key_name: str,
                   get_value: Callable[[str], str]):
    """Reads through a csv file overwriting specific named columns

    Args:
      filename: path to the csv file
      column_name: name or regex matching column name to be written to
      key_name: name or regex matching column to use as key
      get_value: a function which, given a key returns a new value
               if it returns None old value is kept.
    """
    rows = []
<<<<<<< HEAD
    with open(filename, 'r') as fid:
=======
    with open(filename, 'r', encoding="utf-8-sig") as fid:
>>>>>>> 91984b61
        reader = csv.reader(fid, delimiter=',', quotechar='"')
        coltitles = reader.__next__()
        try:
            dest = coltitles.index(column_name)
        except ValueError:
            dest = len(coltitles)
            coltitles.append(column_name)
        key_col = coltitles.index(key_name)
        for row in reader:
            value = get_value(row[key_col])
            if value is not None:
                if dest == len(row):
                    row.append(value)
                else:
                    row[dest] = value
            rows.append(row)
    with open(filename, 'w') as fid:
        writer = csv.writer(fid, delimiter=',', quotechar='"')
        writer.writerow(coltitles)
        for row in rows:
            writer.writerow(row)<|MERGE_RESOLUTION|>--- conflicted
+++ resolved
@@ -78,11 +78,7 @@
       * Else return just as list of lists
     """
     rows = []
-<<<<<<< HEAD
-    with open(filename, 'r') as fid:
-=======
     with open(filename, 'r', encoding="utf-8-sig") as fid:
->>>>>>> 91984b61
         reader = csv.reader(fid, delimiter=',', quotechar='"')
         for row in reader:
             rows.append(row)
@@ -120,11 +116,7 @@
                if it returns None old value is kept.
     """
     rows = []
-<<<<<<< HEAD
-    with open(filename, 'r') as fid:
-=======
     with open(filename, 'r', encoding="utf-8-sig") as fid:
->>>>>>> 91984b61
         reader = csv.reader(fid, delimiter=',', quotechar='"')
         coltitles = reader.__next__()
         try:
