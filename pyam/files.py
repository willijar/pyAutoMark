# Copyright 2023, Dr John A.R. Williams
# SPDX-License-Identifier: GPL-3.0-only
"""Various file searching utilities for the tests"""
import shutil
import os
import re
<<<<<<< HEAD
=======
import argparse
>>>>>>> 61c4026a
from pathlib import Path
from typing import Any, Union, List, Dict, Callable
import csv

class PathGlob(argparse.Action):
    """File Glob Action aimed to works for Windows and Linux
    
    On Windows it treats every value as a potential glob expression to be expanded
    and adds the results onto the stored values.

    On other systems the shell will already have expanded the expressions so just treat as a path

    """

    def __call__(self, parser, namespace, values, option_string=None):
        items = getattr(namespace, self.dest) or []
        for item in values:
            if os.name=='nt':
                items.extend(Path().glob(item))
            else:
                items.append(Path(item))
            setattr(namespace, self.dest, items)



def expand_files(filearg):
    """Given a files value (from args.files) expand the list using glob
    
    This is needed as Windows OS does not expand the file globs before passing to programmes"""
    if os.name=='nt':
        files=[]
        for file in filearg:
            files += Path().rglob(file)
    else:
        files=[Path(filearg)]
    return files

def get_depends(name: Any, depends: List[List]) -> List[Any]:
    """Determine the dependencies for a particular (file) name from a
    dependency graph. Recurses the depends graph, will return dependencies in order.

    Args:
        name (Any): Item for which dependencies
        depends (List[List]): A recursive dependency graph

    Returns:
        The ordered list of dependencies for name
    """
    results = []
    for item in depends:
        if item[0] == name:
            for i in item[1:]:
                for elem in get_depends(i, depends):
                    if not elem in results:
                        results.append(elem)
            break
    results.append(name)
    return results


def find_executable(name: str, paths: List[Union[Path, str]]) -> Path:
    """Find path to an executable program.

    This will return full path from the system PATH. If not found there
    it will search the given list of directories (recursively) until it finds
    an executable with given name.

    Args:
        name: Name of program to be found
        paths: List of additional paths to search

    Raises:
        FileNotFoundError: If no suct executable found

    Returns:
        Path to executable
    """

    executable = shutil.which(name)
    if executable:
        return Path(executable)
    for path in paths:
        for match in Path(path).glob(f"**/{name}"):
            if os.path.isfile(match) and os.access(match, os.X_OK):
                return match
    raise FileNotFoundError(f"Executable {name} not found")


def read_csv(filename: Union[Path, str],
             columns: Union[List, bool] = []) -> List[Dict[str, str]]:
    """Read a csv file.

    .. warning::
        The return type of this may change to a NamedTuple in future

    Args:
        filename: csv file to read
        columns: A list of tuples of regex's to match against csv titles and column names,
          or if True read column names from first line.

    Returns:
      * If columns is a list - use these to remap names.
      * Else if columns is true use first line as column names.
      * Else return just as list of lists
    """
    rows = []
<<<<<<< HEAD
    with open(filename, 'r') as fid:
=======
    with open(filename, 'r', encoding="utf-8-sig") as fid:
>>>>>>> 61c4026a
        reader = csv.reader(fid, delimiter=',', quotechar='"')
        for row in reader:
            rows.append(row)
    if columns == read_csv.__defaults__[0]:
        return rows
    if columns == True:
        headers = rows[0]
    else:
        headers = []
        for header in rows[0]:
            for col in columns:
                if re.match(col[0], header):
                    headers.append(col[1])
                    break
            else:
                headers.append(header)
    result = []
    for row in rows[1:]:
        record = {}
        for field, value in zip(headers, row):
            record[field] = value
        result.append(record)
    return result


def set_csv_column(filename: Union[Path, str], column_name: str, key_name: str,
                   get_value: Callable[[str], str]):
    """Reads through a csv file overwriting specific named columns

    Args:
      filename: path to the csv file
      column_name: name or regex matching column name to be written to
      key_name: name or regex matching column to use as key
      get_value: a function which, given a key returns a new value
               if it returns None old value is kept.
    """
    rows = []
<<<<<<< HEAD
    with open(filename, 'r') as fid:
=======
    with open(filename, 'r', encoding="utf-8-sig") as fid:
>>>>>>> 61c4026a
        reader = csv.reader(fid, delimiter=',', quotechar='"')
        coltitles = reader.__next__()
        try:
            dest = coltitles.index(column_name)
        except ValueError:
            dest = len(coltitles)
            coltitles.append(column_name)
        key_col = coltitles.index(key_name)
        for row in reader:
            value = get_value(row[key_col])
            if value is not None:
                if dest == len(row):
                    row.append(value)
                else:
                    row[dest] = value
            rows.append(row)
<<<<<<< HEAD
    with open(filename, 'w') as fid:
=======
    with open(filename, 'w', newline='') as fid:
>>>>>>> 61c4026a
        writer = csv.writer(fid, delimiter=',', quotechar='"')
        writer.writerow(coltitles)
        for row in rows:
            writer.writerow(row)<|MERGE_RESOLUTION|>--- conflicted
+++ resolved
@@ -4,10 +4,7 @@
 import shutil
 import os
 import re
-<<<<<<< HEAD
-=======
 import argparse
->>>>>>> 61c4026a
 from pathlib import Path
 from typing import Any, Union, List, Dict, Callable
 import csv
@@ -114,11 +111,7 @@
       * Else return just as list of lists
     """
     rows = []
-<<<<<<< HEAD
-    with open(filename, 'r') as fid:
-=======
     with open(filename, 'r', encoding="utf-8-sig") as fid:
->>>>>>> 61c4026a
         reader = csv.reader(fid, delimiter=',', quotechar='"')
         for row in reader:
             rows.append(row)
@@ -156,11 +149,7 @@
                if it returns None old value is kept.
     """
     rows = []
-<<<<<<< HEAD
-    with open(filename, 'r') as fid:
-=======
     with open(filename, 'r', encoding="utf-8-sig") as fid:
->>>>>>> 61c4026a
         reader = csv.reader(fid, delimiter=',', quotechar='"')
         coltitles = reader.__next__()
         try:
@@ -177,11 +166,7 @@
                 else:
                     row[dest] = value
             rows.append(row)
-<<<<<<< HEAD
-    with open(filename, 'w') as fid:
-=======
     with open(filename, 'w', newline='') as fid:
->>>>>>> 61c4026a
         writer = csv.writer(fid, delimiter=',', quotechar='"')
         writer.writerow(coltitles)
         for row in rows:
